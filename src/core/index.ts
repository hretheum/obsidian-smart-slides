/*
  Core module public API re-exports.
  Keep this file limited to explicit exports to maintain clean boundaries.
*/

// Export core domain types, services, and utilities here as they are implemented.
<<<<<<< HEAD
export { DomainEvent } from './events/DomainEvent';
export { EventBus } from './events/EventBus';
=======
export type { DomainEvent } from './events/DomainEvent';
>>>>>>> 6c5c2ce3

export {};<|MERGE_RESOLUTION|>--- conflicted
+++ resolved
@@ -4,11 +4,7 @@
 */
 
 // Export core domain types, services, and utilities here as they are implemented.
-<<<<<<< HEAD
-export { DomainEvent } from './events/DomainEvent';
+export type { DomainEvent } from './events/DomainEvent';
 export { EventBus } from './events/EventBus';
-=======
-export type { DomainEvent } from './events/DomainEvent';
->>>>>>> 6c5c2ce3
 
 export {};